--- conflicted
+++ resolved
@@ -1,17 +1,10 @@
-<<<<<<< HEAD
+
 struct sensorData{
     T_time <: AbstractVector{<:Real},
     T_data <: AbstractMatrix{<:Real}
 }
-    time::T_time
-    data::T_data
-=======
-struct sensorData{T<:Real}
-    # Vector of size C containing timestamps
-    time::AbstractVector{T}
-    # CxN Matrix containing data of N sensors corresponding to timestamps. 
-    data::AbstractMatrix{T}
->>>>>>> 7badeb22
+    time::T_time  # Vector of size C containing timestamps
+    data::T_data  # CxN Matrix containing data of N sensors corresponding to timestamps.
 end
 
 """
@@ -31,16 +24,12 @@
     return data_white
 end
 """
-    whiten_dataset(X::sensorData, m::Integer)
+    whiten_dataset(X::sensorData, m::Int)
 
 Applies PCA whitening to a dataset, reducing its dimensionality to m components.
 Returns the whitened dataset (Txm), whitening matrix W (mxn), pseudo-inverse whitening matrix iW (nxm)
 """
-<<<<<<< HEAD
 function whiten_dataset(dataset::sensorData, m::Int)
-=======
-function whiten_dataset(dataset::sensorData, m::Integer)
->>>>>>> 7badeb22
     
     n_rows, n_cols = size(dataset.data)
     if (length(dataset.time) != n_rows)
