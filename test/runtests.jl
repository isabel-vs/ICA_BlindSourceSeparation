using ICA_BlindSourceSeparation
using Test
using Statistics: cov
using LinearAlgebra: I
using Plots

include("data_tests.jl")
include("error_tests.jl")

@testset "ICA_BlindSourceSeparation.jl" begin
    @testset "whitening" begin
        # test if whitening dataset results in unitary diagonal covariance matrix
        root = pkgdir(ICA_BlindSourceSeparation)
        path = joinpath(root, "data", "foetal_ecg.dat")
        dataset_white = whiten_dataset(read_dataset(path))
        N = size(dataset_white.data, 2)
        Sigma = cov(dataset_white.data, dims=1, corrected=false)
        @test isapprox(Sigma, I(N))
    end
    @testset "read_dataset" begin
        # test if reading functions recognize edgecases correctly
        root = pkgdir(ICA_BlindSourceSeparation)
        test_files = ["empty.dat", "misshaped.dat", "timecolumn.dat"]
        for i in test_files
            path = joinpath(root, "data", i)
            test_val = false
            try
                read_dataset(path)
            catch
                test_val = true
            end
            @test test_val
        end
        
        path = joinpath(root, "data", "with_comments.dat")
        test_val = true
        try
            test_data = read_dataset(path).data
            if test_data[3,2] != 0.5404
                test_val = false
            end        
        catch
            test_val = false
        end
        @test test_val
    end
    @testset "Algorithms" begin
        @testset "Jade" begin
            # JADE
            root = pkgdir(ICA_BlindSourceSeparation)
            path = joinpath(root, "data", "foetal_ecg.dat")
            x = read_dataset(path)
            algo = Jade(2)
            x, _ = perform_separation(x, algo)
            n, m = size(x.data)
            @test (n == 2500) && (m == 2)

            @test test_algo(Jade(2), 1)
        end
        @testset "Shibbs" begin
            # Shibbs
            root = pkgdir(ICA_BlindSourceSeparation)
            path = joinpath(root, "data", "foetal_ecg.dat")
            x = read_dataset(path)
            algo = Shibbs(2, 1000)
            x, _ = perform_separation(x, algo)
            n, m = size(x.data)
            @test (n == 2500) && (m == 2)

            @test test_algo(Shibbs(2, 1000), 100)
        end
        @testset "Picard" begin
            # Picard
            root = pkgdir(ICA_BlindSourceSeparation)
            path = joinpath(root, "data", "foetal_ecg.dat")
            x = read_dataset(path)
            algo = Picard(3, 200, 1e-6, 1e-2, 10, false)
            x = perform_separation(x, algo)
            n, m = size(x.data)
            @test (n == 2500) && (m == 8)

            #@test test_algo(Picard(2, 200, 1e-6, 1e-2, 10, false), 1)
        end
    end
    @testset "Plotting" begin
        root = pkgdir(ICA_BlindSourceSeparation)
        path = joinpath(root, "data", "foetal_ecg.dat")
        x = read_dataset(path)
        plt = plot_dataset(x)
        @test plt isa Plots.Plot
        sp = plt[1]
        xaxis_obj = sp.attr[:xaxis]
        yaxis_obj = sp.attr[:yaxis]
        @test sp.attr[:title] == "Estimated Source Signals"

<<<<<<< HEAD
        @testset "Error Handling" begin
            # Test case for time/data dimension mismatch
            invalid_time_data = sensorData(
                [1.0, 2.0], # 2 time points
                [1.0 4.0; 2.0 5.0; 3.0 6.0] # 3 rows of data
            )
            @test_throws DimensionMismatch plot_dataset(invalid_time_data)

            # Test case for data with no columns
            empty_col_data = sensorData(
                [1.0, 2.0, 3.0],
                zeros(3, 0) # 3 rows, 0 columns
            )
            @test_throws ArgumentError plot_dataset(empty_col_data)
        end
    end
=======
    demo()

    error_tests()
>>>>>>> a718b92d
end<|MERGE_RESOLUTION|>--- conflicted
+++ resolved
@@ -92,27 +92,9 @@
         xaxis_obj = sp.attr[:xaxis]
         yaxis_obj = sp.attr[:yaxis]
         @test sp.attr[:title] == "Estimated Source Signals"
+    end
 
-<<<<<<< HEAD
-        @testset "Error Handling" begin
-            # Test case for time/data dimension mismatch
-            invalid_time_data = sensorData(
-                [1.0, 2.0], # 2 time points
-                [1.0 4.0; 2.0 5.0; 3.0 6.0] # 3 rows of data
-            )
-            @test_throws DimensionMismatch plot_dataset(invalid_time_data)
-
-            # Test case for data with no columns
-            empty_col_data = sensorData(
-                [1.0, 2.0, 3.0],
-                zeros(3, 0) # 3 rows, 0 columns
-            )
-            @test_throws ArgumentError plot_dataset(empty_col_data)
-        end
-    end
-=======
     demo()
-
+    
     error_tests()
->>>>>>> a718b92d
 end